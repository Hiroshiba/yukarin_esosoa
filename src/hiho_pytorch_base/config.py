"""機械学習プロジェクトの設定モジュール"""

from pathlib import Path
from typing import Any, Self

from pydantic import BaseModel, ConfigDict, Field

from hiho_pytorch_base.utility.git_utility import get_branch_name, get_commit_id
<<<<<<< HEAD
from hiho_pytorch_base.utility.type_utility import UPathField
=======
from hiho_pytorch_base.utility.upath_utility import UPathField
>>>>>>> 3810754b


class _Model(BaseModel):
    model_config = ConfigDict(arbitrary_types_allowed=True)


class DataFileConfig(_Model):
    """データファイルの設定"""

<<<<<<< HEAD
    f0_pathlist_path: UPathField
    volume_pathlist_path: UPathField
    lab_pathlist_path: UPathField
=======
    feature_vector_pathlist_path: UPathField
    feature_variable_pathlist_path: UPathField
    target_vector_pathlist_path: UPathField
    target_variable_pathlist_path: UPathField
    target_scalar_pathlist_path: UPathField
>>>>>>> 3810754b
    speaker_dict_path: UPathField
    root_dir: UPathField | None


class DatasetConfig(_Model):
    """データセット全体の設定"""

    train: DataFileConfig
    valid: DataFileConfig | None = None
    test_num: int
    eval_for_test: bool
    eval_times_num: int = 1
    seed: int = 0


class NetworkConfig(_Model):
    """ニューラルネットワークの設定"""

    phoneme_size: int
    phoneme_embedding_size: int
    hidden_size: int
    conformer_block_num: int
    conformer_dropout_rate: float
    speaker_size: int
    speaker_embedding_size: int
    stress_embedding_size: int
    input_phoneme_duration: bool


class ModelConfig(_Model):
    """モデルの設定"""

    pass


class TrainConfig(_Model):
    """学習の設定"""

    batch_size: int
    eval_batch_size: int
    log_epoch: int
    eval_epoch: int
    snapshot_epoch: int
    stop_epoch: int
    model_save_num: int
    optimizer: dict[str, Any]
    scheduler: dict[str, Any] | None = None
    weight_initializer: str | None = None
    pretrained_predictor_path: Path | None = None
    prefetch_workers: int = 256
    preprocess_workers: int = 0
    use_gpu: bool = True
    use_amp: bool = True


class ProjectConfig(_Model):
    """プロジェクトの設定"""

    name: str
    tags: dict[str, Any] = Field(default_factory=dict)
    category: str | None = None


class Config(_Model):
    """機械学習の全設定"""

    dataset: DatasetConfig
    network: NetworkConfig
    model: ModelConfig
    train: TrainConfig
    project: ProjectConfig

    @classmethod
    def from_dict(cls, d: dict[str, Any]) -> Self:
        """辞書から設定オブジェクトを作成"""
        backward_compatible(d)
        return cls.model_validate(d)

    def to_dict(self) -> dict[str, Any]:
        """辞書に変換"""
        return self.model_dump(mode="json")

    def validate_config(self) -> None:
        """設定の妥当性を検証"""
        assert self.train.eval_epoch % self.train.log_epoch == 0

    def add_git_info(self) -> None:
        """Git情報をプロジェクトタグに追加"""
        self.project.tags["git-commit-id"] = get_commit_id()
        self.project.tags["git-branch-name"] = get_branch_name()


def backward_compatible(d: dict[str, Any]) -> None:
    """設定の後方互換性を保つための変換"""
    pass<|MERGE_RESOLUTION|>--- conflicted
+++ resolved
@@ -6,11 +6,7 @@
 from pydantic import BaseModel, ConfigDict, Field
 
 from hiho_pytorch_base.utility.git_utility import get_branch_name, get_commit_id
-<<<<<<< HEAD
-from hiho_pytorch_base.utility.type_utility import UPathField
-=======
 from hiho_pytorch_base.utility.upath_utility import UPathField
->>>>>>> 3810754b
 
 
 class _Model(BaseModel):
@@ -20,17 +16,9 @@
 class DataFileConfig(_Model):
     """データファイルの設定"""
 
-<<<<<<< HEAD
     f0_pathlist_path: UPathField
     volume_pathlist_path: UPathField
     lab_pathlist_path: UPathField
-=======
-    feature_vector_pathlist_path: UPathField
-    feature_variable_pathlist_path: UPathField
-    target_vector_pathlist_path: UPathField
-    target_variable_pathlist_path: UPathField
-    target_scalar_pathlist_path: UPathField
->>>>>>> 3810754b
     speaker_dict_path: UPathField
     root_dir: UPathField | None
 
