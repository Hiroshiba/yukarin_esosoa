"""モデルのモジュール。ネットワークの出力から損失を計算する。"""

from dataclasses import dataclass
from typing import Self

import torch
from torch import Tensor, nn
from torch.nn.functional import binary_cross_entropy_with_logits, l1_loss

from hiho_pytorch_base.batch import BatchOutput
from hiho_pytorch_base.config import ModelConfig
from hiho_pytorch_base.network.predictor import Predictor
from hiho_pytorch_base.utility.pytorch_utility import detach_cpu
from hiho_pytorch_base.utility.train_utility import DataNumProtocol


@dataclass
class ModelOutput(DataNumProtocol):
    """学習時のモデルの出力。損失と、イテレーション毎に計算したい値を含む"""

    loss: Tensor
    """逆伝播させる損失"""

    f0_loss: Tensor
    """F0損失"""

<<<<<<< HEAD
    vuv_loss: Tensor
    """vuv損失"""
=======
    def detach_cpu(self) -> Self:
        """全てのTensorをdetachしてCPUに移動"""
        self.loss = detach_cpu(self.loss)
        self.loss_vector = detach_cpu(self.loss_vector)
        self.loss_variable = detach_cpu(self.loss_variable)
        self.loss_scalar = detach_cpu(self.loss_scalar)
        self.accuracy = detach_cpu(self.accuracy)
        return self


def accuracy(
    output: Tensor,  # (B, ?)
    target: Tensor,  # (B,)
) -> Tensor:
    """分類精度を計算"""
    with torch.no_grad():
        indexes = torch.argmax(output, dim=1)  # (B,)
        correct = torch.eq(indexes, target).view(-1)  # (B,)
        return correct.float().mean()
>>>>>>> 3810754b


class Model(nn.Module):
    """学習モデルクラス"""

    def __init__(self, model_config: ModelConfig, predictor: Predictor):
        super().__init__()
        self.model_config = model_config
        self.predictor = predictor

    def forward(self, batch: BatchOutput) -> ModelOutput:
        """データをネットワークに入力して損失などを計算する"""
        f0_output_list, vuv_output_list = self.predictor(
            phoneme_ids_list=batch.phoneme_ids_list,
            phoneme_durations_list=batch.phoneme_durations_list,
            phoneme_stress_list=batch.phoneme_stress_list,
            vowel_index_list=batch.vowel_index_list,
            speaker_id=batch.speaker_id,
        )  # [(vL,)], [(vL,)]

        # 一括で損失計算
        pred_f0_all = torch.cat(f0_output_list, dim=0)  # (sum(vL),)
        pred_vuv_all = torch.cat(vuv_output_list, dim=0)  # (sum(vL),)
        target_f0_all = torch.cat(batch.vowel_f0_means_list, dim=0)  # (sum(vL),)
        target_vuv_all = torch.cat(batch.vowel_voiced_list, dim=0)  # (sum(vL),)

        # vuv損失（全母音で計算）
        vuv_loss = binary_cross_entropy_with_logits(
            pred_vuv_all, target_vuv_all.float()
        )

        # F0損失（有声母音のみで計算）
        voiced_mask = target_vuv_all  # (sum(vL),)
        if voiced_mask.any():
            f0_loss = l1_loss(pred_f0_all[voiced_mask], target_f0_all[voiced_mask])
        else:
            f0_loss = pred_f0_all.new_tensor(0.0)

        loss = f0_loss + vuv_loss

        return ModelOutput(
            loss=loss,
            f0_loss=f0_loss,
            vuv_loss=vuv_loss,
            data_num=batch.data_num,
        )<|MERGE_RESOLUTION|>--- conflicted
+++ resolved
@@ -24,30 +24,15 @@
     f0_loss: Tensor
     """F0損失"""
 
-<<<<<<< HEAD
     vuv_loss: Tensor
     """vuv損失"""
-=======
+
     def detach_cpu(self) -> Self:
         """全てのTensorをdetachしてCPUに移動"""
         self.loss = detach_cpu(self.loss)
-        self.loss_vector = detach_cpu(self.loss_vector)
-        self.loss_variable = detach_cpu(self.loss_variable)
-        self.loss_scalar = detach_cpu(self.loss_scalar)
-        self.accuracy = detach_cpu(self.accuracy)
+        self.f0_loss = detach_cpu(self.f0_loss)
+        self.vuv_loss = detach_cpu(self.vuv_loss)
         return self
-
-
-def accuracy(
-    output: Tensor,  # (B, ?)
-    target: Tensor,  # (B,)
-) -> Tensor:
-    """分類精度を計算"""
-    with torch.no_grad():
-        indexes = torch.argmax(output, dim=1)  # (B,)
-        correct = torch.eq(indexes, target).view(-1)  # (B,)
-        return correct.float().mean()
->>>>>>> 3810754b
 
 
 class Model(nn.Module):
