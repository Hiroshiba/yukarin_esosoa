"""学習済みモデルからの推論モジュール"""

from dataclasses import dataclass
from pathlib import Path

import numpy
import torch
from torch import Tensor, nn

from hiho_pytorch_base.config import Config
from hiho_pytorch_base.network.predictor import Predictor, create_predictor

TensorLike = Tensor | numpy.ndarray


@dataclass
class GeneratorOutput:
    """生成したデータ"""

<<<<<<< HEAD
    f0: Tensor  # (B,)
    vuv: Tensor  # (B,)
=======
    vector_output: Tensor  # (B, ?)
    variable_output_list: list[Tensor]  # [(L, ?)]
    scalar_output: Tensor  # (B,)
>>>>>>> 8a7afcf4


def to_tensor(array: TensorLike, device: torch.device) -> Tensor:
    """データをTensorに変換する"""
    if not isinstance(array, Tensor | numpy.ndarray):
        array = numpy.asarray(array)
    if isinstance(array, numpy.ndarray):
        tensor = torch.from_numpy(array)
    else:
        tensor = array

    tensor = tensor.to(device)
    return tensor


class Generator(nn.Module):
    """生成経路で推論するクラス"""

    def __init__(
        self,
        config: Config,
        predictor: Predictor | Path,
        use_gpu: bool,
    ):
        super().__init__()

        self.config = config
        self.device = torch.device("cuda") if use_gpu else torch.device("cpu")

        if isinstance(predictor, Path):
            state_dict = torch.load(predictor, map_location=self.device)
            predictor = create_predictor(config.network)
            predictor.load_state_dict(state_dict)
        self.predictor = predictor.eval().to(self.device)

    @torch.no_grad()
    def forward(
        self,
        *,
        lab_phoneme_ids: TensorLike,  # (B, L)
        lab_durations: TensorLike,  # (B, L)
        f0_data: TensorLike,  # (B, T)
        volume_data: TensorLike,  # (B, T)
        speaker_id: TensorLike,  # (B,)
    ) -> GeneratorOutput:
        """生成経路で推論する"""

        def _convert(
<<<<<<< HEAD
            data: TensorLike,
        ) -> Tensor:
            return to_tensor(data, self.device)

        f0_output, vuv_output = self.predictor(
            lab_phoneme_ids=_convert(lab_phoneme_ids),
            lab_durations=_convert(lab_durations),
            f0_data=_convert(f0_data),
            volume_data=_convert(volume_data),
=======
            data: TensorLike | list[TensorLike],
        ):
            if isinstance(data, list):
                return [to_tensor(item, self.device) for item in data]
            else:
                return to_tensor(data, self.device)

        (
            vector_output,  # (B, ?)
            variable_output_list,  # [(L, ?)]
            scalar_output,  # (B,)
        ) = self.predictor(
            feature_vector=_convert(feature_vector),
            feature_variable_list=_convert(feature_variable_list),
>>>>>>> 8a7afcf4
            speaker_id=_convert(speaker_id),
        )  # (B,), (B,)

<<<<<<< HEAD
        return GeneratorOutput(f0=f0_output, vuv=vuv_output)
=======
        return GeneratorOutput(
            vector_output=vector_output,
            variable_output_list=variable_output_list,
            scalar_output=scalar_output,
        )
>>>>>>> 8a7afcf4
<|MERGE_RESOLUTION|>--- conflicted
+++ resolved
@@ -17,14 +17,8 @@
 class GeneratorOutput:
     """生成したデータ"""
 
-<<<<<<< HEAD
     f0: Tensor  # (B,)
     vuv: Tensor  # (B,)
-=======
-    vector_output: Tensor  # (B, ?)
-    variable_output_list: list[Tensor]  # [(L, ?)]
-    scalar_output: Tensor  # (B,)
->>>>>>> 8a7afcf4
 
 
 def to_tensor(array: TensorLike, device: torch.device) -> Tensor:
@@ -73,41 +67,19 @@
         """生成経路で推論する"""
 
         def _convert(
-<<<<<<< HEAD
             data: TensorLike,
         ) -> Tensor:
             return to_tensor(data, self.device)
 
-        f0_output, vuv_output = self.predictor(
+        (
+            f0_output,  # (B,)
+            vuv_output,  # (B,)
+        ) = self.predictor(
             lab_phoneme_ids=_convert(lab_phoneme_ids),
             lab_durations=_convert(lab_durations),
             f0_data=_convert(f0_data),
             volume_data=_convert(volume_data),
-=======
-            data: TensorLike | list[TensorLike],
-        ):
-            if isinstance(data, list):
-                return [to_tensor(item, self.device) for item in data]
-            else:
-                return to_tensor(data, self.device)
+            speaker_id=_convert(speaker_id),
+        )
 
-        (
-            vector_output,  # (B, ?)
-            variable_output_list,  # [(L, ?)]
-            scalar_output,  # (B,)
-        ) = self.predictor(
-            feature_vector=_convert(feature_vector),
-            feature_variable_list=_convert(feature_variable_list),
->>>>>>> 8a7afcf4
-            speaker_id=_convert(speaker_id),
-        )  # (B,), (B,)
-
-<<<<<<< HEAD
-        return GeneratorOutput(f0=f0_output, vuv=vuv_output)
-=======
-        return GeneratorOutput(
-            vector_output=vector_output,
-            variable_output_list=variable_output_list,
-            scalar_output=scalar_output,
-        )
->>>>>>> 8a7afcf4
+        return GeneratorOutput(f0=f0_output, vuv=vuv_output)